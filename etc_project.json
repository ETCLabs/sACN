{
  "dependencies": [
    {
      "name": "EtcPal",
      "gitlabPath": "etc/common-tech/general/etcpal",
<<<<<<< HEAD
      "gitTag": "f0f976143173656458ef665548c8605f3ad8c83b"
=======
      "version": "1.0.0.13"
>>>>>>> fbfddb4d
    },
    {
      "name": "googletest",
      "gitlabPath": "mirrors/thirdparty/google/googletest",
      "gitTag": "6b74da4757a549563d7c37c8fae3e704662a043b",
      "devOnly": true
    }
  ],
  "devToolConfig": {
    "version": {
      "fileTemplates": {
        "tools/templates/version.h.in": "include/sacn/version.h"
      },
      "jira": {
        "project": "SACN"
      }
    },
    "docs": {
      "input": {
        "unprocessed": [
          "include/sacn",
          "include/sacn/cpp",
          "src/sacn",
          "src/sacn/private/opts.h"
        ],
        "processed": [
          "docs/pages"
        ]
      },
      "tags": [
        {
          "name": "EtcPal",
          "site": "https://etclabs.github.io/EtcPalDocs"
        },
        {
          "webPath": "https://upload.cppreference.com/mwiki/images/f/f8/cppreference-doxygen-web.tag.xml",
          "site": "https://en.cppreference.com/w"
        }
      ],
      "multiVersion": {
        "enabled": true,
        "htmlRoot": "/sACNDocs",
        "versions": [
          {
            "name": "2.0.1",
            "ref": "v2.0.1"
          },
          {
            "name": "2.0.2",
            "ref": "v2.0.2"
          },
          {
            "name": "3.0.0",
            "ref": "v3.0.0"
          }
        ]
      }
    },
    "release-lib": {
      "projectName": "sACN",
      "jira": {
        "project": "SACN"
      },
      "legacyP4Mirror": {
        "name": "GITHUB_sACN",
        "labelPrefix": "sACN"
      }
    }
  }
}<|MERGE_RESOLUTION|>--- conflicted
+++ resolved
@@ -3,11 +3,7 @@
     {
       "name": "EtcPal",
       "gitlabPath": "etc/common-tech/general/etcpal",
-<<<<<<< HEAD
-      "gitTag": "f0f976143173656458ef665548c8605f3ad8c83b"
-=======
       "version": "1.0.0.13"
->>>>>>> fbfddb4d
     },
     {
       "name": "googletest",
