--- conflicted
+++ resolved
@@ -144,18 +144,13 @@
 
   /** The maximum number of sources this universe will listen to.  May be #SACN_RECEIVER_INFINITE_SOURCES.
       This parameter is ignored when configured to use static memory -- #SACN_RECEIVER_MAX_SOURCES_PER_UNIVERSE is used
-<<<<<<< HEAD
       instead.*/
-  size_t source_count_max;
+  int source_count_max;
 
   /** If true, this allows per-address priorities (if any are received) to be fed into the merger. If false, received
       per-address priorities are ignored, and only universe priorities are used in the merger. Keep in mind that this
       setting will be ignored if #SACN_ETC_PRIORITY_EXTENSTION = 0, in which case per-address priorities are ignored. */
   bool use_pap;
-=======
-     instead.*/
-  int source_count_max;
->>>>>>> de786304
 } SacnMergeReceiverConfig;
 
 /** A default-value initializer for an SacnMergeReceiverConfig struct. */
