/******************************************************************************
 * Copyright 2020 ETC Inc.
 *
 * Licensed under the Apache License, Version 2.0 (the "License");
 * you may not use this file except in compliance with the License.
 * You may obtain a copy of the License at
 *
 *    http://www.apache.org/licenses/LICENSE-2.0
 *
 * Unless required by applicable law or agreed to in writing, software
 * distributed under the License is distributed on an "AS IS" BASIS,
 * WITHOUT WARRANTIES OR CONDITIONS OF ANY KIND, either express or implied.
 * See the License for the specific language governing permissions and
 * limitations under the License.
 ******************************************************************************
 * This file is a part of sACN. For more information, go to:
 * https://github.com/ETCLabs/sACN
 *****************************************************************************/

#ifndef SACN_CPP_RECEIVER_H_
#define SACN_CPP_RECEIVER_H_

/**
 * @file sacn/cpp/receiver.h
 * @brief C++ wrapper for the sACN Receiver API
 */

#include <vector>

#include "sacn/receiver.h"
#include "etcpal/cpp/inet.h"

/**
* @defgroup sacn_receiver_cpp sACN Receiver API
* @ingroup sacn_cpp_api
* @brief A C++ wrapper for the sACN Receiver API
*/

namespace sacn
{
/**
 * @ingroup sacn_receiver_cpp
 * @brief An instance of sACN Receiver functionality; see @ref using_receiver.
 *
 * Components that receive sACN are referred to as sACN Receivers. Use this API to act as an sACN
 * Receiver.
 *
 * See @ref using_receiver for a detailed description of how to use this API.
 */
class Receiver
{
public:
  /** A handle type used by the sACN library to identify receiver instances. */
  using Handle = sacn_receiver_t;
  /** An invalid Handle value. */
  static constexpr Handle kInvalidHandle = SACN_RECEIVER_INVALID;

  /**
  * @ingroup sacn_receiver_cpp
  * @brief A base class for a class that receives notification callbacks from a sACN receiver.
  */
  class NotifyHandler
  {
  public:
    virtual ~NotifyHandler() = default;

    /**
<<<<<<< HEAD
=======
    * @brief Notify that one or more sources have been found.
    * @param universe The universe this receiver is monitoring.
    * @param found_sources Vector of structs describing the source or sources that have been found with their current
    * values.
    */
    virtual void HandleSourcesFound(uint16_t universe, const std::vector<SacnFoundSource>& found_sources) = 0;

    /**
>>>>>>> de786304
    * @brief Notify that a data packet has been received.
    * @param universe The universe this receiver is monitoring.
    * @param source_addr IP address & port of the packet source.
    * @param header The sACN header data.
    * @param pdata The DMX data.  Use header.slot_count to determine the length of this array.
    */
    virtual void HandleUniverseData(uint16_t universe, const etcpal::SockAddr& source_addr,
                                    const SacnHeaderData& header, const uint8_t* pdata) = 0;

    /**
     * @brief Notify that one or more sources have entered a source loss state.
     * @param universe The universe this receiver is monitoring.
     * @param lost_sources Vector of structs describing the source or sources that have been lost.
     */
    virtual void HandleSourcesLost(uint16_t universe, const std::vector<SacnLostSource>& lost_sources) = 0;

    /**
     * @brief Notify that a receiver's sampling period has ended.
     * @param universe The universe the receiver is monitoring.
     */
    virtual void HandleSamplingPeriodEnded(uint16_t universe) = 0;

    /**
     * @brief Notify that a receiver's sampling period has begun.
     * @param universe The universe the receiver is monitoring.
     */
    virtual void HandleSamplingPeriodStarted(uint16_t universe) = 0;

    /**
     * @brief Notify that a source has stopped transmission of per-address priority packets.
     * @param universe The universe this receiver is monitoring.
     * @param source Information about the source that has stopped transmission of per-address priority.
     */
    virtual void HandleSourcePapLost(uint16_t universe, const SacnRemoteSource& source) = 0;

    /**
     * @brief Notify that more than the configured maximum number of sources are currently sending on the universe
     * being listened to.
     * @param universe The universe this receiver is monitoring.
     */
    virtual void HandleSourceLimitExceeded(uint16_t universe) = 0;
  };

  /**
   * @ingroup sacn_receiver_cpp
   * @brief A set of configuration settings that a receiver needs to initialize.
   */
  struct Settings
  {
    /********* Required values **********/

    uint16_t universe_id{0};  /**< The sACN universe number the receiver is listening to. */

    /********* Optional values **********/

    int source_count_max{SACN_RECEIVER_INFINITE_SOURCES}; /**< The maximum number of sources this universe will
                                                                listen to when using dynamic memory. */
    unsigned int flags{0};                   /**< A set of option flags. See the C API's "sACN receiver flags". */

    /** Create an empty, invalid data structure by default. */
    Settings() = default;
    Settings(uint16_t new_universe_id);

    bool IsValid() const;
  };

  Receiver() = default;
  Receiver(const Receiver& other) = delete;
  Receiver& operator=(const Receiver& other) = delete;
  Receiver(Receiver&& other) = default;             /**< Move a device instance. */
  Receiver& operator=(Receiver&& other) = default;  /**< Move a device instance. */

  etcpal::Error Startup(const Settings& settings, NotifyHandler& notify_handler);
  etcpal::Error Startup(const Settings& settings, NotifyHandler& notify_handler,
                        std::vector<SacnMcastInterface>& netints);
  void Shutdown();
  etcpal::Expected<uint16_t> GetUniverse() const;
  etcpal::Error ChangeUniverse(uint16_t new_universe_id);
  etcpal::Error ResetNetworking();
  etcpal::Error ResetNetworking(std::vector<SacnMcastInterface>& netints);

  // Lesser used functions.  These apply to all instances of this class.
  static void SetStandardVersion(sacn_standard_version_t version);
  static sacn_standard_version_t GetStandardVersion();
  static void SetExpiredWait(uint32_t wait_ms);
  static uint32_t GetExpiredWait();

  constexpr Handle handle() const;

private:
  SacnReceiverConfig TranslateConfig(const Settings& settings, NotifyHandler& notify_handler);

  Handle handle_{kInvalidHandle};
};

/**
 * @cond device_c_callbacks
 * Callbacks from underlying device library to be forwarded
 */
namespace internal
{
<<<<<<< HEAD
=======
extern "C" inline void ReceiverCbSourcesFound(sacn_receiver_t handle, uint16_t universe,
                                              const SacnFoundSource* found_sources, size_t num_found_sources,
                                              void* context)
{
  ETCPAL_UNUSED_ARG(handle);

  if (context && found_sources && (num_found_sources > 0))
  {
    std::vector<SacnFoundSource> found_vec(found_sources, found_sources + num_found_sources);
    static_cast<Receiver::NotifyHandler*>(context)->HandleSourcesFound(universe, found_vec);
  }
}

>>>>>>> de786304
extern "C" inline void ReceiverCbUniverseData(sacn_receiver_t handle, uint16_t universe,
                                              const EtcPalSockAddr* source_addr, const SacnHeaderData* header,
                                              const uint8_t* pdata, void* context)
{
  ETCPAL_UNUSED_ARG(handle);

  if (source_addr && header && context)
  {
    static_cast<Receiver::NotifyHandler*>(context)->HandleUniverseData(universe, *source_addr, *header, pdata);
  }
}

extern "C" inline void ReceiverCbSourcesLost(sacn_receiver_t handle, uint16_t universe,
                                             const SacnLostSource* lost_sources, size_t num_lost_sources, void* context)
{
  ETCPAL_UNUSED_ARG(handle);

  if (context && lost_sources && (num_lost_sources > 0))
  {
    std::vector<SacnLostSource> lost_vec(lost_sources, lost_sources + num_lost_sources);
    static_cast<Receiver::NotifyHandler*>(context)->HandleSourcesLost(universe, lost_vec);
  }
}

extern "C" inline void ReceiverCbSamplingPeriodEnded(sacn_receiver_t handle, uint16_t universe, void* context)
{
  ETCPAL_UNUSED_ARG(handle);

  if (context)
  {
    static_cast<Receiver::NotifyHandler*>(context)->HandleSamplingPeriodEnded(universe);
  }
}

extern "C" inline void ReceiverCbSamplingPeriodStarted(sacn_receiver_t handle, uint16_t universe, void* context)
{
  ETCPAL_UNUSED_ARG(handle);

  if (context)
  {
    static_cast<Receiver::NotifyHandler*>(context)->HandleSamplingPeriodStarted(universe);
  }
}

extern "C" inline void ReceiverCbPapLost(sacn_receiver_t handle, uint16_t universe, const SacnRemoteSource* source,
                                         void* context)
{
  ETCPAL_UNUSED_ARG(handle);

  if (source && context)
  {
    static_cast<Receiver::NotifyHandler*>(context)->HandleSourcePapLost(universe, *source);
  }
}

extern "C" inline void ReceiverCbSourceLimitExceeded(sacn_receiver_t handle, uint16_t universe, void* context)
{
  ETCPAL_UNUSED_ARG(handle);

  if (context)
  {
    static_cast<Receiver::NotifyHandler*>(context)->HandleSourceLimitExceeded(universe);
  }
}

};  // namespace internal

/**
 * @endcond
 */

/**
 * @brief Create a Receiver Settings instance by passing the required members explicitly.
 *
 * Optional members can be modified directly in the struct.
 */
inline Receiver::Settings::Settings(uint16_t new_universe_id) : universe_id(new_universe_id)
{
}

/**
 * Determine whether a Reciever Settings instance contains valid data for sACN operation.
 */
inline bool Receiver::Settings::IsValid() const
{
  return (universe_id > 0);
}

/**
 * @brief Start listening for sACN data on a universe.
 *
 * This is the overload of Startup that uses all network interfaces.
 * 
 * An sACN receiver can listen on one universe at a time, and each universe can only be listened to
 * by one receiver at at time.
 *
 * Note that a receiver is considered as successfully created if it is able to successfully use any of the
 * network interfaces.  This will only return #kEtcPalErrNoNetints if none of the interfaces work.
 *
 * @param[in] settings Configuration parameters for the sACN receiver and this class instance.
 * @param[in] notify_handler The notification interface to call back to the application.
 * @return #kEtcPalErrOk: Receiver created successfully.
 * @return #kEtcPalErrNoNetints: None of the network interfaces were usable by the library.
 * @return #kEtcPalErrInvalid: Invalid parameter provided.
 * @return #kEtcPalErrNotInit: Module not initialized.
 * @return #kEtcPalErrExists: A receiver already exists which is listening on the specified universe.
 * @return #kEtcPalErrNoMem: No room to allocate memory for this receiver.
 * @return #kEtcPalErrNotFound: A network interface ID given was not found on the system.
 * @return #kEtcPalErrSys: An internal library or system call error occurred.
 */
inline etcpal::Error Receiver::Startup(const Settings& settings, NotifyHandler& notify_handler)
{
  std::vector<SacnMcastInterface> netints;
  return Startup(settings, notify_handler, netints);
}

/**
 * @brief Start listening for sACN data on a universe.
 *
 * An sACN receiver can listen on one universe at a time, and each universe can only be listened to
 * by one receiver at at time.
 *
 * Note that a receiver is considered as successfully created if it is able to successfully use any of the
 * network interfaces passed in.  This will only return #kEtcPalErrNoNetints if none of the interfaces work.
 *
 * @param[in] settings Configuration parameters for the sACN receiver and this class instance.
 * @param[in] notify_handler The notification interface to call back to the application.
 * @param[in, out] netints Optional. If !empty, this is the list of interfaces the application wants to use, and the
 * operation_succeeded flags are filled in.  If empty, all available interfaces are tried and this vector isn't modified.
 * @return #kEtcPalErrOk: Receiver created successfully.
 * @return #kEtcPalErrNoNetints: None of the network interfaces provided were usable by the library.
 * @return #kEtcPalErrInvalid: Invalid parameter provided.
 * @return #kEtcPalErrNotInit: Module not initialized.
 * @return #kEtcPalErrExists: A receiver already exists which is listening on the specified universe.
 * @return #kEtcPalErrNoMem: No room to allocate memory for this receiver.
 * @return #kEtcPalErrNotFound: A network interface ID given was not found on the system.
 * @return #kEtcPalErrSys: An internal library or system call error occurred.
 */
inline etcpal::Error Receiver::Startup(const Settings& settings, NotifyHandler& notify_handler,
                                       std::vector<SacnMcastInterface>& netints)
{
  SacnReceiverConfig config = TranslateConfig(settings, notify_handler);

  if (netints.empty())
    return sacn_receiver_create(&config, &handle_, NULL, 0);

  return sacn_receiver_create(&config, &handle_, netints.data(), netints.size());
}

/**
 * @brief Stop listening for sACN data on a universe.
 *
 * Tears down the receiver and any sources currently being tracked on the receiver's universe.
 * Stops listening for sACN on that universe.
 */
inline void Receiver::Shutdown()
{
  sacn_receiver_destroy(handle_);
  handle_ = kInvalidHandle;
}

/**
 * @brief Get the universe this class is listening to.
 *
 * @return If valid, the value is the universe id.  Otherwise, this is the underlying error the C library call returned.
 */
etcpal::Expected<uint16_t> Receiver::GetUniverse() const
{
  uint16_t result = 0;
  etcpal_error_t err = sacn_receiver_get_universe(handle_, &result);
  if (err == kEtcPalErrOk)
    return result;
  else
    return err;
}

/**
 * @brief Change the universe this class is listening to.
 *
 * An sACN receiver can only listen on one universe at a time. After this call completes successfully, the receiver is
 * in a sampling period for the new universe and will provide HandleSamplingPeriodStarted() and
 * HandleSamplingPeriodEnded() notifications, as well as HandleUniverseData() notifications as packets are received for
 * the new universe. If this call fails, the caller must call Shutdown() on this class, because it may be in an invalid
 * state.
 *
 * @param[in] new_universe_id New universe number that this receiver should listen to.
 * @return #kEtcPalErrOk: Universe changed successfully.
 * @return #kEtcPalErrInvalid: Invalid parameter provided.
 * @return #kEtcPalErrNotInit: Module not initialized.
 * @return #kEtcPalErrExists: A receiver already exists which is listening on the specified new universe.
 * @return #kEtcPalErrNotFound: Handle does not correspond to a valid receiver.
 * @return #kEtcPalErrSys: An internal library or system call error occurred.
 */
inline etcpal::Error Receiver::ChangeUniverse(uint16_t new_universe_id)
{
  return sacn_receiver_change_universe(handle_, new_universe_id);
}

/**
 * @brief Resets the underlying network sockets and packet receipt state for this class..
 *
 * This is the overload of ResetNetworking that uses all network interfaces.
 *
 * This is typically used when the application detects that the list of networking interfaces has changed.
 *
 * After this call completes successfully, the receiver is in a sampling period for the new universe and will provide
 * HandleSourcesFound() calls when appropriate.
 * If this call fails, the caller must call Shutdown() on this class, because it may be in an invalid state.
 *
 * Note that the networking reset is considered successful if it is able to successfully use any of the
 * network interfaces.  This will only return #kEtcPalErrNoNetints if none of the interfaces work.
 *
 * @return #kEtcPalErrOk: Universe changed successfully.
 * @return #kEtcPalErrNoNetints: None of the network interfaces were usable by the library.
 * @return #kEtcPalErrInvalid: Invalid parameter provided.
 * @return #kEtcPalErrNotInit: Module not initialized.
 * @return #kEtcPalErrNotFound: Handle does not correspond to a valid receiver.
 * @return #kEtcPalErrSys: An internal library or system call error occurred.
 */
inline etcpal::Error Receiver::ResetNetworking()
{
  std::vector<SacnMcastInterface> netints;
  return ResetNetworking(netints);
}

/**
 * @brief Resets the underlying network sockets and packet receipt state for this class..
 *
 * This is typically used when the application detects that the list of networking interfaces has changed.
 *
 * After this call completes successfully, the receiver is in a sampling period for the universe and will provide
 * HandleSamplingPeriodStarted() and HandleSamplingPeriodEnded() notifications, as well as HandleUniverseData()
 * notifications as packets are received for the universe. If this call fails, the caller must call Shutdown() on
 * this class, because it may be in an invalid state.
 *
 * Note that the networking reset is considered successful if it is able to successfully use any of the
 * network interfaces passed in. This will only return #kEtcPalErrNoNetints if none of the interfaces work.
 *
 * @param[in, out] netints Optional. If !empty, this is the list of interfaces the application wants to use, and the
 * operation_succeeded flags are filled in.  If empty, all available interfaces are tried and this vector isn't modified.
 * @return #kEtcPalErrOk: Universe changed successfully.
 * @return #kEtcPalErrNoNetints: None of the network interfaces provided were usable by the library.
 * @return #kEtcPalErrInvalid: Invalid parameter provided.
 * @return #kEtcPalErrNotInit: Module not initialized.
 * @return #kEtcPalErrNotFound: Handle does not correspond to a valid receiver.
 * @return #kEtcPalErrSys: An internal library or system call error occurred.
 */
inline etcpal::Error Receiver::ResetNetworking(std::vector<SacnMcastInterface>& netints)
{
  if (netints.empty())
    return sacn_receiver_reset_networking(handle_, nullptr, 0);
  else
    return sacn_receiver_reset_networking(handle_, netints.data(), netints.size());
}

/**
 * @brief Set the current version of the sACN standard to which the module is listening.
 *
 * This is a global option across all listening receivers.
 *
 * @param[in] version Version of sACN to listen to.
 */
inline void Receiver::SetStandardVersion(sacn_standard_version_t version)
{
  sacn_receiver_set_standard_version(version);
}

/**
 * @brief Get the current version of the sACN standard to which the module is listening.
 *
 * This is a global option across all listening receivers.
 *
 * @return Version of sACN to which the module is listening, or #kSacnStandardVersionNone if the module is
 *         not initialized.
 */
inline sacn_standard_version_t Receiver::GetStandardVersion()
{
  sacn_receiver_get_standard_version();
}

/**
 * @brief Set the expired notification wait time.
 *
 * The library will wait at least this long after a source loss condition has been encountered before
 * calling HandleSourcesLost(). However, the wait may be longer due to the source loss algorithm (see \ref
 * source_loss_behavior).
 *
 * @param[in] wait_ms Wait time in milliseconds.
 */
inline void Receiver::SetExpiredWait(uint32_t wait_ms)
{
  sacn_receiver_set_expired_wait(wait_ms);
}

/**
 * @brief Get the current value of the expired notification wait time.
 *
 * The library will wait at least this long after a source loss condition has been encountered before
 * calling HandleSourcesLost(). However, the wait may be longer due to the source loss algorithm (see \ref
 * source_loss_behavior).
 *
 * @return Wait time in milliseconds.
 */
inline uint32_t Receiver::GetExpiredWait()
{
  return sacn_receiver_get_expired_wait();
}

/**
 * @brief Get the current handle to the underlying C sacn_receiver.
 *
 * @return The handle or Receiver::kInvalidHandle.
 */
inline constexpr Receiver::Handle Receiver::handle() const
{
  return handle_;
}

inline SacnReceiverConfig Receiver::TranslateConfig(const Settings& settings, NotifyHandler& notify_handler)
{
  // clang-format off
  SacnReceiverConfig config = {
    settings.universe_id,
    {
      internal::ReceiverCbUniverseData,
      internal::ReceiverCbSourcesLost,
      internal::ReceiverCbSamplingPeriodEnded,
      internal::ReceiverCbSamplingPeriodStarted,
      internal::ReceiverCbPapLost,
      internal::ReceiverCbSourceLimitExceeded,
      &notify_handler
    },
    settings.source_count_max,
    settings.flags,
  };
  // clang-format on

  return config;
}

};  // namespace sacn

#endif  // SACN_CPP_RECEIVER_H_<|MERGE_RESOLUTION|>--- conflicted
+++ resolved
@@ -65,17 +65,6 @@
     virtual ~NotifyHandler() = default;
 
     /**
-<<<<<<< HEAD
-=======
-    * @brief Notify that one or more sources have been found.
-    * @param universe The universe this receiver is monitoring.
-    * @param found_sources Vector of structs describing the source or sources that have been found with their current
-    * values.
-    */
-    virtual void HandleSourcesFound(uint16_t universe, const std::vector<SacnFoundSource>& found_sources) = 0;
-
-    /**
->>>>>>> de786304
     * @brief Notify that a data packet has been received.
     * @param universe The universe this receiver is monitoring.
     * @param source_addr IP address & port of the packet source.
@@ -177,22 +166,6 @@
  */
 namespace internal
 {
-<<<<<<< HEAD
-=======
-extern "C" inline void ReceiverCbSourcesFound(sacn_receiver_t handle, uint16_t universe,
-                                              const SacnFoundSource* found_sources, size_t num_found_sources,
-                                              void* context)
-{
-  ETCPAL_UNUSED_ARG(handle);
-
-  if (context && found_sources && (num_found_sources > 0))
-  {
-    std::vector<SacnFoundSource> found_vec(found_sources, found_sources + num_found_sources);
-    static_cast<Receiver::NotifyHandler*>(context)->HandleSourcesFound(universe, found_vec);
-  }
-}
-
->>>>>>> de786304
 extern "C" inline void ReceiverCbUniverseData(sacn_receiver_t handle, uint16_t universe,
                                               const EtcPalSockAddr* source_addr, const SacnHeaderData* header,
                                               const uint8_t* pdata, void* context)
