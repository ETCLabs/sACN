--- conflicted
+++ resolved
@@ -37,94 +37,6 @@
 
 namespace sacn
 {
-<<<<<<< HEAD
-/// @ingroup sacn_dmx_merger_cpp
-/// @brief An instance of sACN DMX Merger functionality.
-/// 
-/// This class instantiates software mergers for buffers containing DMX512-A start code 0 packets.
-/// It also uses buffers containing DMX512-A start code 0xdd packets to support per-address priority.
-/// 
-/// While this class is used to easily merge the outputs from the sACN Receiver API, it can also be used
-/// to merge your own DMX sources together, even in combination with the sources received via sACN.
-/// 
-/// When asked to calculate the merge, the merger will evaluate the current source
-/// buffers and update two result buffers:
-///  - 512 bytes for the merged data values (i.e. "winning level").  These are calculated by using
-///     a Highest-Level-Takes-Precedence(HTP) algorithm for all sources that share the highest
-///     per-address priority.
-///  - 512 source identifiers (i.e. "winning source") to indicate which source was considered the
-///     source of the merged data value, or that no source currently owns this address.
-/// 
-/// Usage:
-/// @code
-/// EtcPalLogParams log_params = ETCPAL_LOG_PARAMS_INIT;
-/// // Initialize log_params...
-///
-/// etcpal::Error init_result = sacn_init(&log_params);
-/// // Or, to init without worrying about logs from the sACN library...
-/// etcpal::Error init_result = sacn_init(NULL);
-///
-/// // These buffers are updated on each merger call with the merge results.
-/// // They must be valid as long as the merger is using them.
-/// uint8_t slots[DMX_ADDRESS_COUNT];
-/// sacn_source_id_t slot_owners[DMX_ADDRESS_COUNT];
-/// 
-/// // Merger configuration used for the initialization of each merger:
-/// sacn::DmxMerger::Settings settings(slots, slot_owners);
-/// 
-/// // A merger provides a handle for each of its sources. Source CIDs are tracked as well.
-/// sacn_source_id_t source_1_handle, source_2_handle;
-/// etcpal::Uuid source_1_cid, source_2_cid;
-/// // Initialize CIDs here...
-/// 
-/// // Initialize a merger and two sources, getting the source handles in return.
-/// sacn::DmxMerger merger;
-/// merger.Startup(settings);
-/// 
-/// // Make sure to check/handle error cases (this is omitted in this example).
-/// source_1_handle = merger.AddSource(source_1_cid).value();
-/// source_2_handle = merger.AddSource(source_2_cid).value();
-/// 
-/// // Input data for merging:
-/// uint8_t levels[DMX_ADDRESS_COUNT];
-/// uint8_t paps[DMX_ADDRESS_COUNT];
-/// uint8_t universe_priority;
-/// // Initialize levels, paps, and universe_priority here...
-/// 
-/// // Levels and PAPs can be merged separately:
-/// merger.UpdateSourceData(source_1_handle, universe_priority, levels, DMX_ADDRESS_COUNT);
-/// merger.UpdateSourceData(source_1_handle, universe_priority, nullptr, 0, paps, DMX_ADDRESS_COUNT);
-/// 
-/// // Or together in one call:
-/// merger.UpdateSourceData(source_2_handle, universe_priority, levels, DMX_ADDRESS_COUNT, paps, DMX_ADDRESS_COUNT);
-/// 
-/// // Or, if this is within a sACN receiver callback, use UpdateSourceDataFromSacn:
-/// SacnHeaderData header;
-/// uint8_t pdata[DMX_ADDRESS_COUNT];
-/// // Assuming header and pdata are initialized.
-///
-/// merger.UpdateSourceDataFromSacn(header, pdata);
-/// 
-/// // PAP can also be removed. Here, source 1 reverts to universe_priority:
-/// merger.StopSourcePerAddressPriority(source_1_handle);
-/// 
-/// // The read-only state of each source can be obtained as well.
-/// const SacnDmxMergerSource* source_1_state = merger.GetSourceInfo(source_1_handle);
-/// const SacnDmxMergerSource* source_2_state = merger.GetSourceInfo(source_2_handle);
-/// 
-/// // Do something with the merge results (slots and slot_owners)...
-/// 
-/// // Sources can be removed individually:
-/// merger.RemoveSource(source_1_handle);
-/// merger.RemoveSource(source_2_handle);
-/// 
-/// // Mergers can also be removed individually:
-/// merger.Shutdown();
-///
-/// // Or, if sACN is deinitialized, all of the mergers are destroyed automatically:
-/// sacn_deinit();
-/// @endcode
-=======
 /**
  * @ingroup sacn_dmx_merger_cpp
  * @brief An instance of sACN DMX Merger functionality.
@@ -203,7 +115,6 @@
  * merger.Shutdown();
  * @endcode
  */
->>>>>>> ebc9b4c3
 class DmxMerger
 {
 public:
