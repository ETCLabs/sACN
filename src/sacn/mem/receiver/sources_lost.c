--- conflicted
+++ resolved
@@ -93,30 +93,8 @@
         (init_sources_lost_array(&notifications->buf[old_capacity], notifications->buf_capacity - old_capacity) !=
          kEtcPalErrOk))
     {
-<<<<<<< HEAD
-      size_t                   new_capacity = sacn_mem_grow_capacity(notifications->buf_capacity, size);
-      SourcesLostNotification* new_buf =
-          (SourcesLostNotification*)realloc(notifications->buf, new_capacity * sizeof(SourcesLostNotification));
-      if (new_buf && init_sources_lost_array(&new_buf[notifications->buf_capacity],
-                                             new_capacity - notifications->buf_capacity) == kEtcPalErrOk)
-      {
-        notifications->buf          = new_buf;
-        notifications->buf_capacity = new_capacity;
-      }
-      else
-      {
-        if (new_buf)
-          free(new_buf);
-
-        return NULL;
-      }
-    }
-#else   // SACN_DYNAMIC_MEM
-    if (size > SACN_RECEIVER_MAX_UNIVERSES)
-=======
       // The buf memory is still valid, as well as the entries up to old_capacity.
       notifications->buf_capacity = old_capacity;
->>>>>>> 497e1b27
       return NULL;
     }
 #endif  // SACN_DYNAMIC_MEM
