--- conflicted
+++ resolved
@@ -744,16 +744,11 @@
       SacnSourceUniverse* universe_state = NULL;
       result                             = lookup_source_and_universe(handle, universe, &source_state, &universe_state);
 
-<<<<<<< HEAD
-      if (!SACN_ASSERT_VERIFY(universe_state || (result != kEtcPalErrOk)))
-        result = kEtcPalErrNotFound;
-=======
       if (result == kEtcPalErrOk)
       {
         if (!universe_state || (universe_state->termination_state == kTerminatingAndRemoving))
           result = kEtcPalErrNotFound;
       }
->>>>>>> 497e1b27
 
       if (result == kEtcPalErrOk)
       {
