--- conflicted
+++ resolved
@@ -154,9 +154,8 @@
   etcpal_error_t res = (netint_config && !netints_valid(netint_config->netints, netint_config->num_netints))
                            ? kEtcPalErrInvalid
                            : kEtcPalErrOk;
-	// Temporarily comment this out since zephyr does not support multicast_ttl
-  //if (res == kEtcPalErrOk)
-    //res = sockets_init(netint_config, kSource);
+  if (res == kEtcPalErrOk)
+    res = sockets_init(netint_config, kSource);
   if (res == kEtcPalErrOk)
     res = sockets_init(netint_config, kReceiver);
   if (res == kEtcPalErrOk)
@@ -443,11 +442,7 @@
     }
   }
 
-<<<<<<< HEAD
-
-=======
 #if SACN_LOOPBACK
->>>>>>> 2d8a6be7
   if (res == kEtcPalErrOk)
   {
     int loopback = 1;
@@ -563,21 +558,6 @@
     if (set_sockopts)
     {
       int intval = 1;
-<<<<<<< HEAD
-      etcpal_setsockopt(new_sock, ETCPAL_SOL_SOCKET, ETCPAL_SO_REUSEADDR, &intval, sizeof intval);
-      etcpal_setsockopt(new_sock, ETCPAL_SOL_SOCKET, ETCPAL_SO_REUSEPORT, &intval, sizeof intval);
-      intval = SACN_RECEIVER_SOCKET_RCVBUF_SIZE;
-      etcpal_setsockopt(new_sock, ETCPAL_SOL_SOCKET, ETCPAL_SO_RCVBUF, &intval, sizeof intval);
-
-      // The PKTINFO socket option, however, IS required to work, so check for any errors from that.
-
-	    // PKTINFO is not supported on Zephyr so we'll have to wait for a workaround
-      intval = 1;
-      if (ip_type == kEtcPalIpTypeV6)
-        res = etcpal_setsockopt(new_sock, ETCPAL_IPPROTO_IPV6, ETCPAL_IPV6_PKTINFO, &intval, sizeof intval);
-      else
-        res = etcpal_setsockopt(new_sock, ETCPAL_IPPROTO_IP, ETCPAL_IP_PKTINFO, &intval, sizeof intval);
-=======
       res = etcpal_setsockopt(new_sock, ETCPAL_SOL_SOCKET, ETCPAL_SO_REUSEADDR, &intval, sizeof intval);
 
       if (res == kEtcPalErrInvalid)
@@ -630,7 +610,6 @@
         }
       }
 #endif
->>>>>>> 2d8a6be7
     }
 
     if (res == kEtcPalErrOk)
@@ -1096,13 +1075,6 @@
         {
           recv_res = kEtcPalErrProtocol;  // No sACN packets should be bigger than SACN_MTU.
         }
-<<<<<<< HEAD
-        else if ((msg.flags & ETCPAL_MSG_CTRUNC)) // Zephyr does not really support this || !get_netint_id(&msg, &read_result->netint))
-        {
-          recv_res = kEtcPalErrSys;
-        }
-=======
->>>>>>> 2d8a6be7
         else
         {
           read_result->from_addr = msg.name;
@@ -1758,27 +1730,6 @@
   netint_id.index = index;
   netint_id.ip_type = ip_type;
 
-<<<<<<< HEAD
-	// The Zephyr OS network stack only supports global TTL on an interface, not strictly on multicast packets.
-  // We prevent this on zephyr for now.
-#ifdef __ZEPHYR__
-	etcpal_error_t test_res = kEtcPalErrOk;
-#else
-	
-	// create_multicast_send_socket() also tests setting the relevant send socket options and the
-	// MULTICAST_IF on the relevant interface.
-	etcpal_socket_t test_socket;
-	
-	etcpal_error_t test_res = create_multicast_send_socket(&netint_id, &test_socket);
-
-	if (test_res == kEtcPalErrOk)
-		etcpal_close(test_socket);
-
-	add_sacn_source_sys_netint(&netint_id, test_res);
-
-#endif // __ZEPHYR__
-	
-=======
   // create_multicast_send_socket() also tests setting the relevant send socket options and the
   // MULTICAST_IF on the relevant interface.
   etcpal_socket_t new_source_socket = ETCPAL_SOCKET_INVALID;
@@ -1786,7 +1737,6 @@
 
   if (!add_sacn_source_sys_netint(&netint_id, test_res, new_source_socket))
     etcpal_close(new_source_socket);
->>>>>>> 2d8a6be7
 
   if (test_res != kEtcPalErrOk)
   {
