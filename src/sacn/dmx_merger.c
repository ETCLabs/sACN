--- conflicted
+++ resolved
@@ -78,13 +78,8 @@
 /* Initialize the sACN DMX Merger module. Internal function called from sacn_init(). */
 etcpal_error_t sacn_dmx_merger_init(void)
 {
-<<<<<<< HEAD
-=======
-  return kEtcPalErrNotImpl;
-
   // TODO: CLEANUP  -- Be sure to check SACN_DMX_MERGER_MAX_MERGERS, as it is illegal to declare a 0-size array in C.
-  /*
->>>>>>> b0452e49
+  
   etcpal_error_t res = kEtcPalErrOk;
 
 #if !SACN_DYNAMIC_MEM
@@ -121,11 +116,7 @@
  * \return #kEtcPalErrOk: Merger created successfully.
  * \return #kEtcPalErrInvalid: Invalid parameter provided.
  * \return #kEtcPalErrNotInit: Module not initialized.
-<<<<<<< HEAD
- * \return #kEtcPalErrNoMem: No room to allocate memory for this merger, or the max number of mergers has been reached.
-=======
  * \return #kEtcPalErrNoMem: No room to allocate memory for this merger, or maximum number of mergers has been reached.
->>>>>>> b0452e49
  * \return #kEtcPalErrSys: An internal library or system call error occurred.
  */
 etcpal_error_t sacn_dmx_merger_create(const SacnDmxMergerConfig* config, sacn_dmx_merger_t* handle)
@@ -526,25 +517,14 @@
  *
  * \param[in] merger The handle to the merger.
  * \param[in] source The id of the source to modify.
-<<<<<<< HEAD
+ * \param[in] priority The universe-level priority of the source.
  * \param[in] new_values The new DMX values to be copied in. This must be NULL if the source is only updating the
-=======
- * \param[in] priority The universe-level priority of the source.
- * \param[in] new_values The new DMX values to be copied in. This may be NULL if the source is only updating the
->>>>>>> b0452e49
  * priority or address_priorities.
  * \param[in] new_values_count The length of new_values. Must be 0 if the source is only updating the priority or
  * address_priorities.
-<<<<<<< HEAD
- * \param[in] priority The universe-level priority of the source.
- * \param[in] address_priorities The per-address priority values to be copied in.  This must be NULL if the source is
- * not sending per-address priorities, or is only updating other parameters.
+ * \param[in] address_priorities The per-address priority values to be copied in.  This must be NULL if the source is not
+ * sending per-address priorities, or is only updating other parameters.
  * \param[in] address_priorities_count The length of address_priorities.  Must be 0 if the source is not sending these
-=======
- * \param[in] address_priorities The per-address priority values to be copied in.  This may be NULL if the source is not
- * sending per-address priorities, or is only updating other parameters.
- * \param[in] address_priorities_count The length of address_priorities.  May be 0 if the source is not sending these
->>>>>>> b0452e49
  * priorities, or is only updating other parameters.
  * \return #kEtcPalErrOk: Source updated and merge completed.
  * \return #kEtcPalErrInvalid: Invalid parameter provided.
