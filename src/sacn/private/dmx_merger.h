/******************************************************************************
 * Copyright 2020 ETC Inc.
 *
 * Licensed under the Apache License, Version 2.0 (the "License");
 * you may not use this file except in compliance with the License.
 * You may obtain a copy of the License at
 *
 *    http://www.apache.org/licenses/LICENSE-2.0
 *
 * Unless required by applicable law or agreed to in writing, software
 * distributed under the License is distributed on an "AS IS" BASIS,
 * WITHOUT WARRANTIES OR CONDITIONS OF ANY KIND, either express or implied.
 * See the License for the specific language governing permissions and
 * limitations under the License.
 ******************************************************************************
 * This file is a part of sACN. For more information, go to:
 * https://github.com/ETCLabs/sACN
 *****************************************************************************/

/*!
 * \file sacn/private/dmx_merger.h
 * \brief Private constants, types, and function declarations for the
 *        \ref sacn_dmx_merger "sACN DMX Merger" module.
 */

#ifndef SACN_PRIVATE_DMX_MERGER_H_
#define SACN_PRIVATE_DMX_MERGER_H_

#include <stdbool.h>
#include <stdint.h>
#include "../../../include/sacn/dmx_merger.h"
#include "sacn/private/util.h"
#include "etcpal/rbtree.h"

#ifdef __cplusplus
extern "C" {
#endif

<<<<<<< HEAD
typedef struct SourceState
{
  source_id_t handle;
  SacnDmxMergerSource source;
} SourceState;
=======
etcpal_error_t sacn_dmx_merger_init();
void sacn_dmx_merger_deinit(void);
>>>>>>> b0452e49

typedef struct CidToSourceHandle
{
  EtcPalUuid cid;
  source_id_t handle;
} CidToSourceHandle;

typedef struct MergerState
{
  sacn_dmx_merger_t handle;

  IntHandleManager source_handle_mgr;

  EtcPalRbTree source_state_lookup;
  EtcPalRbTree source_handle_lookup;

  const SacnDmxMergerConfig* config;
  uint8_t winning_priorities[DMX_ADDRESS_COUNT];
} MergerState;

IntHandleManager merger_handle_mgr;
EtcPalRbTree mergers;

int merger_state_lookup_compare_func(const EtcPalRbTree* self, const void* value_a, const void* value_b);
int source_state_lookup_compare_func(const EtcPalRbTree* self, const void* value_a, const void* value_b);
int source_handle_lookup_compare_func(const EtcPalRbTree* self, const void* value_a, const void* value_b);

EtcPalRbNode* dmx_merger_rb_node_alloc_func();
void dmx_merger_rb_node_dealloc_func(EtcPalRbNode* node);

bool merger_handle_in_use(int handle_val, void* cookie);
bool source_handle_in_use(int handle_val, void* cookie);

void update_levels(MergerState* merger, SourceState* source, const uint8_t* new_values, uint16_t new_values_count);
void update_per_address_priorities(MergerState* merger, SourceState* source, const uint8_t* address_priorities,
                                   uint16_t address_priorities_count);
void update_universe_priority(MergerState* merger, SourceState* source, uint8_t priority);
void merge_source(MergerState* merger, SourceState* source, uint16_t slot_index);

void free_source_state_lookup_node(const EtcPalRbTree* self, EtcPalRbNode* node);
void free_source_handle_lookup_node(const EtcPalRbTree* self, EtcPalRbNode* node);
void free_mergers_node(const EtcPalRbTree* self, EtcPalRbNode* node);

#ifdef __cplusplus
}
#endif

#endif /* SACN_PRIVATE_DMX_MERGER_H_ */<|MERGE_RESOLUTION|>--- conflicted
+++ resolved
@@ -36,16 +36,11 @@
 extern "C" {
 #endif
 
-<<<<<<< HEAD
 typedef struct SourceState
 {
   source_id_t handle;
   SacnDmxMergerSource source;
 } SourceState;
-=======
-etcpal_error_t sacn_dmx_merger_init();
-void sacn_dmx_merger_deinit(void);
->>>>>>> b0452e49
 
 typedef struct CidToSourceHandle
 {
@@ -68,6 +63,9 @@
 
 IntHandleManager merger_handle_mgr;
 EtcPalRbTree mergers;
+
+etcpal_error_t sacn_dmx_merger_init();
+void sacn_dmx_merger_deinit(void);
 
 int merger_state_lookup_compare_func(const EtcPalRbTree* self, const void* value_a, const void* value_b);
 int source_state_lookup_compare_func(const EtcPalRbTree* self, const void* value_a, const void* value_b);
